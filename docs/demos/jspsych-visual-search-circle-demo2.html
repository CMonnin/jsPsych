<!DOCTYPE html>
<html>
  <head>
    <script src="https://unpkg.com/jspsych@7.0.0"></script>
    <script src="https://unpkg.com/@jspsych/plugin-preload@1.0.0"></script>
    <script src="https://unpkg.com/@jspsych/plugin-html-button-response@1.0.0"></script>
    <script src="https://unpkg.com/@jspsych/plugin-visual-search-circle@1.0.0"></script>
    <link
      rel="stylesheet"
      href="https://unpkg.com/jspsych@7.0.0/css/jspsych.css"
    />
    <style>
      .jspsych-btn {
        margin-bottom: 10px;
      }
    </style>
  </head>
  <body></body>
  <script>

    var jsPsych = initJsPsych();

      var preload = {
        type: jsPsychPreload,
        images: ['img/elephant.png', 'img/lion.png', 'img/monkey.png']
      }

      var start = {
        type: jsPsychHtmlButtonResponse,
        stimulus: '',
        choices: ['Run demo']
      };

      var show_data = {
        type: jsPsychHtmlButtonResponse,
        stimulus: function() {
          var trial_data = jsPsych.data.getLastTrialData().values();
          var trial_json = JSON.stringify(trial_data, null, 2);
          return `<p style="margin-bottom:0px;"><strong>Trial data:</strong></p>
            <pre style="margin-top:0px;text-align:left;">${trial_json}</pre>`;
        },
        choices: ['Repeat demo']
      };

      var instructions = {
        type: jsPsychHtmlButtonResponse,
        stimulus: `<p>Press E if there is an elephant in the group.</p>
          <p>Press N if there is no elephant in the group.</p>`,
        choices: ['Continue']
      }

      var trial = {
<<<<<<< HEAD
        type: jsPsychVisualSearchCircle,
        target: 'img/elephant.png',
        foil: ['img/lion.png', 'img/monkey.png'],
=======
        type: 'visual-search-circle',
        stimuli: ['img/elephant.png', 'img/lion.png', 'img/monkey.png'],
>>>>>>> 9d8cff01
        fixation_image: 'img/fixation.gif',
        target_present_key: 'e',
        target_absent_key: 'n',
        target_present: true
      }

      var trial_loop = {
        timeline: [instructions, trial, show_data],
        loop_function: function() {
          return true;
        }
      };

      if (typeof jsPsych !== "undefined") {
        jsPsych.run([preload, start, trial_loop]);
      } else {
        document.body.innerHTML = '<div style="text-align:center; margin-top:50%; transform:translate(0,-50%);">You must be online to view the plugin demo.</div>';
      }
  </script>
</html><|MERGE_RESOLUTION|>--- conflicted
+++ resolved
@@ -50,14 +50,9 @@
       }
 
       var trial = {
-<<<<<<< HEAD
         type: jsPsychVisualSearchCircle,
         target: 'img/elephant.png',
         foil: ['img/lion.png', 'img/monkey.png'],
-=======
-        type: 'visual-search-circle',
-        stimuli: ['img/elephant.png', 'img/lion.png', 'img/monkey.png'],
->>>>>>> 9d8cff01
         fixation_image: 'img/fixation.gif',
         target_present_key: 'e',
         target_absent_key: 'n',
