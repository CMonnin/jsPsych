--- conflicted
+++ resolved
@@ -32,15 +32,9 @@
 
 Name | Type | Value
 -----|------|------
-<<<<<<< HEAD
-init_locations | JSON string | A JSON-encoded object representing the initial locations of all the stimuli in the sorting area. The object is an array with one element per stimulus. Each element in the array has a "src", "x", and "y" value. "src" is the image path, and "x" and "y" are the object location.
-moves | JSON string |  A JSON-encoded object representing all of the moves the participant made when sorting. The object is an array with each element representing a move. Each element in the array has a "src", "x", and "y" value. "src" is the image path, and "x" and "y" are the object location after the move.
-final_locations | JSON string | A JSON-encoded object representing the final locations of all the stimuli in the sorting area. The object is an array with one element per stimulus. Each element in the array has a "src", "x", and "y" value. "src" is the image path, and "x" and "y" are the object location.
-=======
 init_locations | array | An array containing objects representing the initial locations of all the stimuli in the sorting area. Each element in the array represents a stimulus, and has a "src", "x", and "y" value. "src" is the image path, and "x" and "y" are the object location. This will be encoded as a JSON string when data is saved using the `.json()` or `.csv()` functions. 
 moves | array | An array containing objects representing all of the moves the participant made when sorting. Each object represents a move. Each element in the array has a "src", "x", and "y" value. "src" is the image path, and "x" and "y" are the object location after the move. This will be encoded as a JSON string when data is saved using the `.json()` or `.csv()` functions. 
 final_locations | array | An array containing objects representing the final locations of all the stimuli in the sorting area. Each element in the array represents a stimulus, and has a "src", "x", and "y" value. "src" is the image path, and "x" and "y" are the object location. This will be encoded as a JSON string when data is saved using the `.json()` or `.csv()` functions. 
->>>>>>> 8325cbd4
 rt | numeric | The response time in milliseconds for the participant to finish all sorting.
 
 ## Examples
