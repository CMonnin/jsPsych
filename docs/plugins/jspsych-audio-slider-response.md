# jspsych-audio-slider-response

This plugin plays an audio file and allows the subject to respond by dragging a slider.

If the browser supports it, audio files are played using the WebAudio API.This allows for reasonably precise timing of the playback. The timing of responses generated is measured against the WebAudio specific clock, improving the measurement of response times. If the browser does not support the WebAudio API, then the audio file is played with HTML5 audio. 

Audio files are automatically preloaded by jsPsych. However, if you are using timeline variables or another dynamic method to specify the audio stimulus you will need to [manually preload](/overview/media-preloading/#manual-preloading) the audio.

The trial can end when the subject responds, or if the subject has failed to respond within a fixed length of time.

## Parameters

Parameters with a default value of *undefined* must be specified. Other parameters can be left unspecified if the default value is acceptable.

Parameter | Type | Default Value | Description
----------|------|---------------|------------
stimulus | audio file | *undefined* | Audio file to be played
labels | array of strings | Labels displayed at equidistant locations on the slider. For example, two labels will be placed at the ends of the slider. Three labels would place two at the ends and one in the middle. Four will place two at the ends, and the other two will be at 33% and 67% of the slider width.
button_label | string | 'Continue' | Label of the button to end the trial.
min | integer | 0 | Sets the minimum value of the slider
max | integer | 100 | Sets the maximum value of the slider
slider_start | integer | 50 | Sets the starting value of the slider
step | integer | 1 | Sets the step of the slider. This is the smallest amount by which the slider can change.
slider_width | integer | null | Set the width of the slider in pixels. If left null, then the width will be equal to the widest element in the display.
require_movement | boolean | false | If true, the subject must move the slider before clicking the continue button.
prompt | string | null | This string can contain HTML markup. Any content here will be displayed below the stimulus. The intention is that it can be used to provide a reminder about the action the subject is supposed to take (e.g., which key to press).
trial_duration | numeric | null | How long to wait for the subject to make a response before ending the trial in milliseconds. If the subject fails to make a response before this timer is reached, the subject's response will be recorded as null for the trial and the trial will end. If the value of this parameter is null, then the trial will wait for a response indefinitely.
response_ends_trial | boolean | true | If true, then the trial will end whenever the subject makes a response (assuming they make their response before the cutoff specified by the `trial_duration` parameter). If false, then the trial will continue until the value for `trial_duration` is reached. You can set this parameter to `false` to force the subject to listen to the stimulus for a fixed amount of time, even if they respond before the time is complete.
response_allowed_while_playing | boolean | true | If true, then responses are allowed while the audio is playing. If false, then the audio must finish playing before the slider is enabled and the trial can end via the next button click. Once the audio has played all the way through, the slider is enabled and a response is allowed (including while the audio is being re-played via on-screen playback controls). 

## Data Generated

In addition to the [default data collected by all plugins](overview#data-collected-by-plugins), this plugin collects the following data for each trial.

Name | Type | Value
-----|------|------
response | numeric | The numeric value of the slider.
rt | numeric | The time in milliseconds for the subject to make a response. The time is measured from when the stimulus first appears on the screen until the subject's response.
stimulus | string | The path of the audio file that was played.
<<<<<<< HEAD
start | numeric | The numeric starting value of the slider.
=======
slider_start | numeric | The starting value of the slider.
>>>>>>> 39c128cd

## Examples

#### A simple rating scale

```javascript
var trial_1 = {
	type: 'audio-slider-response',
	stimulus: 'sound/speech_joke.mp3',
	labels: ['Not Funny', 'Funny'],
	prompt: '<p>How funny is the joke?</p>'
}
```<|MERGE_RESOLUTION|>--- conflicted
+++ resolved
@@ -37,11 +37,7 @@
 response | numeric | The numeric value of the slider.
 rt | numeric | The time in milliseconds for the subject to make a response. The time is measured from when the stimulus first appears on the screen until the subject's response.
 stimulus | string | The path of the audio file that was played.
-<<<<<<< HEAD
-start | numeric | The numeric starting value of the slider.
-=======
 slider_start | numeric | The starting value of the slider.
->>>>>>> 39c128cd
 
 ## Examples
 
