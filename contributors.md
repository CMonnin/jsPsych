--- conflicted
+++ resolved
@@ -61,8 +61,5 @@
 * Rob Wilkinson - https://github.com/RobAWilkinson
 * Andy Woods - https://github.com/andytwoods
 * Reto Wyss - https://github.com/retowyss
-<<<<<<< HEAD
 * Shaobin Jiang - https://github.com/Shaobin-Jiang
-=======
 * Haotian Tu - https://github.com/thtTNT
->>>>>>> ec7e207c
