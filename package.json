{
  "private": true,
  "type": "module",
  "workspaces": [
    "packages/*"
  ],
  "scripts": {
    "test": "jest",
    "test:watch": "npm test -- --watch",
    "build": "turbo run build",
    "build:archive": "gulp createCoreDistArchive",
    "update-unpkg-links": "gulp updateUnpkgLinks",
    "update-plugin-versions": "gulp updatePluginVersions",
    "prepare": "node -e 'process.exit(!process.env.CI)' || (husky install && npm run build)",
    "tsc": "turbo tsc",
    "changeset": "changeset",
    "changeset:version": "changeset version && npm install && npm run update-unpkg-links && npm run update-plugin-versions",
    "changeset:publish": "npm run build && changeset publish",
    "docs:deploy": "poetry install && poetry run mike deploy -u",
    "docs:serve": "poetry install && poetry run mike serve"
  },
<<<<<<< HEAD
  "devDependencies": {
    "@changesets/changelog-github": "^0.4.7",
    "@changesets/cli": "^2.25.2",
    "@jspsych/config": "^1.3.2",
    "husky": "^8.0.2",
    "import-sort-style-module": "^6.0.0",
    "lint-staged": "^13.0.3",
    "prettier": "^2.7.1",
    "prettier-plugin-import-sort": "^0.0.7",
    "turbo": "^1.6.3"
=======
  "engines": {
    "node": ">=18.0.0",
    "npm": ">=9.0.0"
  },
  "packageManager": "npm@8.3.1",
  "devDependencies": {
    "@changesets/changelog-github": "^0.4.4",
    "@changesets/cli": "^2.22.0",
    "alias-hq": "github:bjoluc/alias-hq#tsconfig-parsing-quickfix",
    "husky": "^8.0.1",
    "import-sort-style-module": "^6.0.0",
    "jest": "*",
    "lint-staged": "^12.4.1",
    "prettier": "^2.6.2",
    "prettier-plugin-import-sort": "^0.0.7",
    "turbo": "^1.2.9"
>>>>>>> 76fca271
  },
  "prettier": {
    "printWidth": 100
  },
  "importSort": {
    ".ts, .js, .mjs, .cjs": {
      "style": "module",
      "parser": "typescript"
    }
  },
  "lint-staged": {
    "*.{ts,js,mjs,cjs}": "prettier --write"
  },
  "jest": {
    "projects": [
      "<rootDir>/packages/*/jest.config.cjs"
    ]
  }
}<|MERGE_RESOLUTION|>--- conflicted
+++ resolved
@@ -19,7 +19,11 @@
     "docs:deploy": "poetry install && poetry run mike deploy -u",
     "docs:serve": "poetry install && poetry run mike serve"
   },
-<<<<<<< HEAD
+  "engines": {
+    "node": ">=18.0.0",
+    "npm": ">=9.0.0"
+  },
+  "packageManager": "npm@8.3.1",
   "devDependencies": {
     "@changesets/changelog-github": "^0.4.7",
     "@changesets/cli": "^2.25.2",
@@ -30,24 +34,6 @@
     "prettier": "^2.7.1",
     "prettier-plugin-import-sort": "^0.0.7",
     "turbo": "^1.6.3"
-=======
-  "engines": {
-    "node": ">=18.0.0",
-    "npm": ">=9.0.0"
-  },
-  "packageManager": "npm@8.3.1",
-  "devDependencies": {
-    "@changesets/changelog-github": "^0.4.4",
-    "@changesets/cli": "^2.22.0",
-    "alias-hq": "github:bjoluc/alias-hq#tsconfig-parsing-quickfix",
-    "husky": "^8.0.1",
-    "import-sort-style-module": "^6.0.0",
-    "jest": "*",
-    "lint-staged": "^12.4.1",
-    "prettier": "^2.6.2",
-    "prettier-plugin-import-sort": "^0.0.7",
-    "turbo": "^1.2.9"
->>>>>>> 76fca271
   },
   "prettier": {
     "printWidth": 100
