import autoBind from "auto-bind";
import { JsPsych, JsPsychPlugin, ParameterType, TrialType } from "jspsych";

<<<<<<< HEAD
import { AudioPlayerInterface } from "../../jspsych/src/modules/plugin-api/AudioPlayer";
=======
import { version } from "../package.json";
>>>>>>> 76797940

const info = <const>{
  name: "audio-button-response",
  version: version,
  parameters: {
    /** Path to audio file to be played. */
    stimulus: {
      type: ParameterType.AUDIO,
      default: undefined,
    },
    /** Labels for the buttons. Each different string in the array will generate a different button.  */
    choices: {
      type: ParameterType.STRING,
      default: undefined,
      array: true,
    },
    /**
     * A function that generates the HTML for each button in the `choices` array. The function gets the string
     * and index of the item in the `choices` array and should return valid HTML. If you want to use different
     * markup for each button, you can do that by using a conditional on either parameter. The default parameter
     * returns a button element with the text label of the choice.
     */
    button_html: {
      type: ParameterType.FUNCTION,
      default: function (choice: string, choice_index: number) {
        return `<button class="jspsych-btn">${choice}</button>`;
      },
    },
    /** This string can contain HTML markup. Any content here will be displayed below the stimulus. The intention
     *  is that it can be used to provide a reminder about the action the participant is supposed to take
     * (e.g., which key to press). */
    prompt: {
      type: ParameterType.HTML_STRING,
      default: null,
    },
    /** How long to wait for the participant to make a response before ending the trial in milliseconds. If the
     * participant fails to make a response before this timer is reached, the participant's response will be
     * recorded as null for the trial and the trial will end. If the value of this parameter is null, the trial
     * will wait for a response indefinitely */
    trial_duration: {
      type: ParameterType.INT,
      default: null,
    },
    /** Setting to `'grid'` will make the container element have the CSS property `display: grid` and enable the
     * use of `grid_rows` and `grid_columns`. Setting to `'flex'` will make the container element have the CSS
     * property `display: flex`. You can customize how the buttons are laid out by adding inline CSS in the `button_html` parameter.
     */
    button_layout: {
      type: ParameterType.STRING,
      default: "grid",
    },
    /** The number of rows in the button grid. Only applicable when `button_layout` is set to `'grid'`. If null, the
     * number of rows will be determined automatically based on the number of buttons and the number of columns.
     */
    grid_rows: {
      type: ParameterType.INT,
      default: 1,
    },
    /** The number of columns in the button grid. Only applicable when `button_layout` is set to `'grid'`.
     * If null, the number of columns will be determined automatically based on the number of buttons and the
     * number of rows.
     */
    grid_columns: {
      type: ParameterType.INT,
      default: null,
    },
    /** If true, then the trial will end whenever the participant makes a response (assuming they make their
     * response before the cutoff specified by the `trial_duration` parameter). If false, then the trial will
     * continue until the value for `trial_duration` is reached. You can set this parameter to `false` to force
     * the participant to listen to the stimulus for a fixed amount of time, even if they respond before the time is complete. */
    response_ends_trial: {
      type: ParameterType.BOOL,
      default: true,
    },
    /** If true, then the trial will end as soon as the audio file finishes playing.  */
    trial_ends_after_audio: {
      type: ParameterType.BOOL,
      default: false,
    },
    /**
     * If true, then responses are allowed while the audio is playing. If false, then the audio must finish
     * playing before the button choices are enabled and a response is accepted. Once the audio has played
     * all the way through, the buttons are enabled and a response is allowed (including while the audio is
     * being re-played via on-screen playback controls).
     */
    response_allowed_while_playing: {
      type: ParameterType.BOOL,
      default: true,
    },
    /** How long the button will delay enabling in milliseconds. If `response_allowed_while_playing` is `true`,
     * the timer will start immediately. If it is `false`, the timer will start at the end of the audio. */
    enable_button_after: {
      type: ParameterType.INT,
      default: 0,
    },
  },
  data: {
    /** The response time in milliseconds for the participant to make a response. The time is measured from
     * when the stimulus first began playing until the participant's response.*/
    rt: {
      type: ParameterType.INT,
    },
    /** Indicates which button the participant pressed. The first button in the `choices` array is 0, the second is 1, and so on. */
    response: {
      type: ParameterType.INT,
    },
  },
};

type Info = typeof info;

/**
 * If the browser supports it, audio files are played using the WebAudio API. This allows for reasonably precise 
 * timing of the playback. The timing of responses generated is measured against the WebAudio specific clock, 
 * improving the measurement of response times. If the browser does not support the WebAudio API, then the audio file is 
 * played with HTML5 audio. 

 * Audio files can be automatically preloaded by jsPsych using the [`preload` plugin](preload.md). However, if 
 * you are using timeline variables or another dynamic method to specify the audio stimulus, you will need 
 * to [manually preload](../overview/media-preloading.md#manual-preloading) the audio.

 * The trial can end when the participant responds, when the audio file has finished playing, or if the participant 
 * has failed to respond within a fixed length of time. You can also prevent a button response from being made before the 
 * audio has finished playing.
 * 
 * @author Kristin Diep
 * @see {@link https://www.jspsych.org/latest/plugins/audio-button-response/ audio-button-response plugin documentation on jspsych.org}
 */
class AudioButtonResponsePlugin implements JsPsychPlugin<Info> {
  static info = info;
  private audio: AudioPlayerInterface;
  private params: TrialType<Info>;
  private buttonElements: HTMLElement[] = [];
  private display: HTMLElement;
  private response: { rt: number; button: number } = { rt: null, button: null };
  private context: AudioContext;
  private startTime: number;
  private trial_complete: (trial_data: { rt: number; stimulus: string; response: number }) => void;

  constructor(private jsPsych: JsPsych) {
    autoBind(this);
  }

  async trial(display_element: HTMLElement, trial: TrialType<Info>, on_load: () => void) {
    // hold the .resolve() function from the Promise that ends the trial
    this.trial_complete;
    this.params = trial;
    this.display = display_element;
    // setup stimulus
    this.context = this.jsPsych.pluginAPI.audioContext();

    // load audio file
    this.audio = await this.jsPsych.pluginAPI.getAudioPlayer(trial.stimulus);

    // set up end event if trial needs it
    if (trial.trial_ends_after_audio) {
      this.audio.addEventListener("ended", this.end_trial);
    }

    // enable buttons after audio ends if necessary
    if (!trial.response_allowed_while_playing && !trial.trial_ends_after_audio) {
      this.audio.addEventListener("ended", this.enable_buttons);
    }

    // record start time
    this.startTime = performance.now();

    // Display buttons
    const buttonGroupElement = document.createElement("div");
    buttonGroupElement.id = "jspsych-audio-button-response-btngroup";
    if (trial.button_layout === "grid") {
      buttonGroupElement.classList.add("jspsych-btn-group-grid");
      if (trial.grid_rows === null && trial.grid_columns === null) {
        throw new Error(
          "You cannot set `grid_rows` to `null` without providing a value for `grid_columns`."
        );
      }
      const n_cols =
        trial.grid_columns === null
          ? Math.ceil(trial.choices.length / trial.grid_rows)
          : trial.grid_columns;
      const n_rows =
        trial.grid_rows === null
          ? Math.ceil(trial.choices.length / trial.grid_columns)
          : trial.grid_rows;
      buttonGroupElement.style.gridTemplateColumns = `repeat(${n_cols}, 1fr)`;
      buttonGroupElement.style.gridTemplateRows = `repeat(${n_rows}, 1fr)`;
    } else if (trial.button_layout === "flex") {
      buttonGroupElement.classList.add("jspsych-btn-group-flex");
    }

<<<<<<< HEAD
    for (const [choiceIndex, choice] of trial.choices.entries()) {
      buttonGroupElement.insertAdjacentHTML("beforeend", trial.button_html(choice, choiceIndex));
      const buttonElement = buttonGroupElement.lastChild as HTMLElement;
      buttonElement.dataset.choice = choiceIndex.toString();
      buttonElement.addEventListener("click", () => {
        this.after_response(choiceIndex);
      });
      this.buttonElements.push(buttonElement);
    }
=======
      if (trial.response_allowed_while_playing) {
        if (trial.enable_button_after > 0) {
          disable_buttons();
          enable_buttons();
        }
      } else {
        disable_buttons();
      }
>>>>>>> 76797940

    display_element.appendChild(buttonGroupElement);

    // Show prompt if there is one
    if (trial.prompt !== null) {
      display_element.insertAdjacentHTML("beforeend", trial.prompt);
    }

    if (!trial.response_allowed_while_playing) {
      this.disable_buttons();
    }

    // end trial if time limit is set
    if (trial.trial_duration !== null) {
      this.jsPsych.pluginAPI.setTimeout(() => {
        this.end_trial();
      }, trial.trial_duration);
    }

    on_load();

    this.audio.play();

    return new Promise((resolve) => {
      this.trial_complete = resolve;
    });
  }

<<<<<<< HEAD
  private disable_buttons = () => {
    for (const button of this.buttonElements) {
      button.setAttribute("disabled", "disabled");
    }
  };

  private enable_buttons = () => {
    for (const button of this.buttonElements) {
      button.removeAttribute("disabled");
    }
  };

  // function to handle responses by the subject
  private after_response = (choice) => {
    // measure rt
    var endTime = performance.now();
    var rt = Math.round(endTime - this.startTime);
    if (this.context !== null) {
      endTime = this.context.currentTime;
      rt = Math.round((endTime - this.startTime) * 1000);
    }
    this.response.button = parseInt(choice);
    this.response.rt = rt;
=======
    // function to end trial when it is time
    const end_trial = () => {
      // stop the audio file if it is playing
      // remove end event listeners if they exist
      if (context !== null) {
        this.audio.stop();
      } else {
        this.audio.pause();
      }
>>>>>>> 76797940

    // disable all the buttons after a response
    this.disable_buttons();

    if (this.params.response_ends_trial) {
      this.end_trial();
    }
  };

<<<<<<< HEAD
  // method to end trial when it is time
  private end_trial = () => {
    // kill any remaining setTimeout handlers
    this.jsPsych.pluginAPI.clearAllTimeouts();

    // stop the audio file if it is playing
    this.audio.stop();
=======
      // move on to the next trial
      this.jsPsych.finishTrial(trial_data);
>>>>>>> 76797940

    // remove end event listeners if they exist
    this.audio.removeEventListener("ended", this.end_trial);
    this.audio.removeEventListener("ended", this.enable_buttons);

    // gather the data to store for the trial
    var trial_data = {
      rt: this.response.rt,
      stimulus: this.params.stimulus,
      response: this.response.button,
    };

<<<<<<< HEAD
    // clear the display
    this.display.innerHTML = "";

    // move on to the next trial
    this.trial_complete(trial_data);
  };
=======
    const enable_buttons_without_delay = () => {
      for (const button of this.buttonElements) {
        button.removeAttribute("disabled");
      }
    };

    const enable_buttons_with_delay = (delay: number) => {
      this.jsPsych.pluginAPI.setTimeout(enable_buttons_without_delay, delay);
    };

    function enable_buttons() {
      if (trial.enable_button_after > 0) {
        enable_buttons_with_delay(trial.enable_button_after);
      } else {
        enable_buttons_without_delay();
      }
    }

    return new Promise((resolve) => {
      trial_complete = resolve;
    });
  }
>>>>>>> 76797940

  async simulate(
    trial: TrialType<Info>,
    simulation_mode,
    simulation_options: any,
    load_callback: () => void
  ) {
    if (simulation_mode == "data-only") {
      load_callback();
      this.simulate_data_only(trial, simulation_options);
    }
    if (simulation_mode == "visual") {
      this.simulate_visual(trial, simulation_options, load_callback);
    }
  }

  private create_simulation_data(trial: TrialType<Info>, simulation_options) {
    const default_data = {
      stimulus: trial.stimulus,
      rt:
        this.jsPsych.randomization.sampleExGaussian(500, 50, 1 / 150, true) +
        trial.enable_button_after,
      response: this.jsPsych.randomization.randomInt(0, trial.choices.length - 1),
    };

    const data = this.jsPsych.pluginAPI.mergeSimulationData(default_data, simulation_options);

    this.jsPsych.pluginAPI.ensureSimulationDataConsistency(trial, data);

    return data;
  }

  private simulate_data_only(trial: TrialType<Info>, simulation_options) {
    const data = this.create_simulation_data(trial, simulation_options);

    this.jsPsych.finishTrial(data);
  }

  private simulate_visual(trial: TrialType<Info>, simulation_options, load_callback: () => void) {
    const data = this.create_simulation_data(trial, simulation_options);

    const display_element = this.jsPsych.getDisplayElement();

    const respond = () => {
      if (data.rt !== null) {
        this.jsPsych.pluginAPI.clickTarget(
          display_element.querySelector(
            `#jspsych-audio-button-response-btngroup [data-choice="${data.response}"]`
          ),
          data.rt
        );
      }
    };

    this.trial(display_element, trial, () => {
      load_callback();
      if (!trial.response_allowed_while_playing) {
        this.audio.addEventListener("ended", respond);
      } else {
        respond();
      }
    });
  }
}

export default AudioButtonResponsePlugin;<|MERGE_RESOLUTION|>--- conflicted
+++ resolved
@@ -1,11 +1,8 @@
 import autoBind from "auto-bind";
 import { JsPsych, JsPsychPlugin, ParameterType, TrialType } from "jspsych";
 
-<<<<<<< HEAD
 import { AudioPlayerInterface } from "../../jspsych/src/modules/plugin-api/AudioPlayer";
-=======
 import { version } from "../package.json";
->>>>>>> 76797940
 
 const info = <const>{
   name: "audio-button-response",
@@ -197,7 +194,6 @@
       buttonGroupElement.classList.add("jspsych-btn-group-flex");
     }
 
-<<<<<<< HEAD
     for (const [choiceIndex, choice] of trial.choices.entries()) {
       buttonGroupElement.insertAdjacentHTML("beforeend", trial.button_html(choice, choiceIndex));
       const buttonElement = buttonGroupElement.lastChild as HTMLElement;
@@ -207,16 +203,6 @@
       });
       this.buttonElements.push(buttonElement);
     }
-=======
-      if (trial.response_allowed_while_playing) {
-        if (trial.enable_button_after > 0) {
-          disable_buttons();
-          enable_buttons();
-        }
-      } else {
-        disable_buttons();
-      }
->>>>>>> 76797940
 
     display_element.appendChild(buttonGroupElement);
 
@@ -240,12 +226,23 @@
 
     this.audio.play();
 
+    const enable_buttons_with_delay = (delay: number) => {
+      this.jsPsych.pluginAPI.setTimeout(enable_buttons_without_delay, delay);
+    };
+
+    function enable_buttons() {
+      if (trial.enable_button_after > 0) {
+        enable_buttons_with_delay(trial.enable_button_after);
+      } else {
+        enable_buttons_without_delay();
+      }
+    }
+
     return new Promise((resolve) => {
       this.trial_complete = resolve;
     });
   }
 
-<<<<<<< HEAD
   private disable_buttons = () => {
     for (const button of this.buttonElements) {
       button.setAttribute("disabled", "disabled");
@@ -269,17 +266,6 @@
     }
     this.response.button = parseInt(choice);
     this.response.rt = rt;
-=======
-    // function to end trial when it is time
-    const end_trial = () => {
-      // stop the audio file if it is playing
-      // remove end event listeners if they exist
-      if (context !== null) {
-        this.audio.stop();
-      } else {
-        this.audio.pause();
-      }
->>>>>>> 76797940
 
     // disable all the buttons after a response
     this.disable_buttons();
@@ -289,7 +275,6 @@
     }
   };
 
-<<<<<<< HEAD
   // method to end trial when it is time
   private end_trial = () => {
     // kill any remaining setTimeout handlers
@@ -297,10 +282,6 @@
 
     // stop the audio file if it is playing
     this.audio.stop();
-=======
-      // move on to the next trial
-      this.jsPsych.finishTrial(trial_data);
->>>>>>> 76797940
 
     // remove end event listeners if they exist
     this.audio.removeEventListener("ended", this.end_trial);
@@ -313,37 +294,12 @@
       response: this.response.button,
     };
 
-<<<<<<< HEAD
     // clear the display
     this.display.innerHTML = "";
 
     // move on to the next trial
     this.trial_complete(trial_data);
   };
-=======
-    const enable_buttons_without_delay = () => {
-      for (const button of this.buttonElements) {
-        button.removeAttribute("disabled");
-      }
-    };
-
-    const enable_buttons_with_delay = (delay: number) => {
-      this.jsPsych.pluginAPI.setTimeout(enable_buttons_without_delay, delay);
-    };
-
-    function enable_buttons() {
-      if (trial.enable_button_after > 0) {
-        enable_buttons_with_delay(trial.enable_button_after);
-      } else {
-        enable_buttons_without_delay();
-      }
-    }
-
-    return new Promise((resolve) => {
-      trial_complete = resolve;
-    });
-  }
->>>>>>> 76797940
 
   async simulate(
     trial: TrialType<Info>,
