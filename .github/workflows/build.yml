--- conflicted
+++ resolved
@@ -9,17 +9,10 @@
     runs-on: ubuntu-latest
     strategy:
       matrix:
-<<<<<<< HEAD
-        node: [18]
-
-    steps:
-      - uses: actions/checkout@v3
-=======
         node: [18, 20]
 
     steps:
       - uses: actions/checkout@v4
->>>>>>> 76fca271
 
       - name: Setup Node.js ${{ matrix.node }}
         uses: actions/setup-node@v3
@@ -46,14 +39,4 @@
         run: npm run build
 
       - name: Run tests
-<<<<<<< HEAD
-        run: npm run test -- --ci --coverage --maxWorkers=2 --reporters=default --reporters=github-actions
-
-      # TODO setup codecov or coveralls
-      # - name: Upload coverage to Codecov
-      #   uses: codecov/codecov-action@v1
-=======
-        run: npm run test -- --ci --coverage --maxWorkers=2
-        env:
-          NODE_OPTIONS: "--max-old-space-size=4096" # Increase heap size for jest
->>>>>>> 76fca271
+        run: npm run test -- --ci --coverage --maxWorkers=2 --reporters=default --reporters=github-actions