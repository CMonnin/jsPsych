/**
 * jspsych.js
 * Josh de Leeuw
 *
 * documentation: docs.jspsych.org
 *
 **/
window.jsPsych = (function() {

  var core = {};

  //
  // private variables
  //

  // options
  var opts = {};
  // experiment timeline
  var timeline;
  // flow control
  var global_trial_index = 0;
  var current_trial = {};
  var current_trial_finished = false;
  // target DOM element
  var DOM_container;
  var DOM_target;
  // time that the experiment began
  var exp_start_time;
  // is the experiment paused?
  var paused = false;
  var waiting = false;
  // done loading?
  var loaded = false;
  var loadfail = false;

  // storing a single webaudio context to prevent problems with multiple inits
  // of jsPsych
  core.webaudio_context = null;
  // temporary patch for Safari
  if (typeof window !== 'undefined' && window.hasOwnProperty('webkitAudioContext') && !window.hasOwnProperty('AudioContext')) {
    window.AudioContext = webkitAudioContext;
  }
  // end patch
  core.webaudio_context = (typeof window !== 'undefined' && typeof window.AudioContext !== 'undefined') ? new AudioContext() : null;

  // enumerated variables for special parameter types
  core.ALL_KEYS = 'allkeys';
  core.NO_KEYS = 'none';

  //
  // public methods
  //

  core.init = function(options) {

    if(typeof options.timeline === 'undefined'){
      console.error('No timeline declared in jsPsych.init. Cannot start experiment.')
    }

    // reset variables
    timeline = null;
    global_trial_index = 0;
    current_trial = {};
    current_trial_finished = false;
    paused = false;
    waiting = false;
    loaded = false;
    loadfail = false;
    jsPsych.data.reset();

    var defaults = {
      'display_element': undefined,
      'on_finish': function(data) {
        return undefined;
      },
      'on_trial_start': function(trial) {
        return undefined;
      },
      'on_trial_finish': function() {
        return undefined;
      },
      'on_data_update': function(data) {
        return undefined;
      },
      'on_interaction_data_update': function(data){
        return undefined;
      },
      'on_close': function(){
        return undefined;
      },
      'preload_images': [],
      'preload_audio': [],
      'preload_video': [],
      'use_webaudio': true,
      'exclusions': {},
      'show_progress_bar': false,
      'auto_update_progress_bar': true,
      'auto_preload': true,
      'show_preload_progress_bar': true,
      'max_load_time': 60000,
      'max_preload_attempts': 10,
      'default_iti': 0
    };

    // override default options if user specifies an option
    opts = Object.assign({}, defaults, options);

    // set DOM element where jsPsych will render content
    // if undefined, then jsPsych will use the <body> tag and the entire page
    if(typeof opts.display_element == 'undefined'){
      // check if there is a body element on the page
      var body = document.querySelector('body');
      if (body === null) {
        document.documentElement.appendChild(document.createElement('body'));
      }
      // using the full page, so we need the HTML element to
      // have 100% height, and body to be full width and height with
      // no margin
      document.querySelector('html').style.height = '100%';
      document.querySelector('body').style.margin = '0px';
      document.querySelector('body').style.height = '100%';
      document.querySelector('body').style.width = '100%';
      opts.display_element = document.querySelector('body');
    } else {
      // make sure that the display element exists on the page
      var display;
      if (opts.display_element instanceof Element) {
        var display = opts.display_element;
      } else {
        var display = document.querySelector('#' + opts.display_element);
      }
      if(display === null) {
        console.error('The display_element specified in jsPsych.init() does not exist in the DOM.');
      } else {
        opts.display_element = display;
      }
    }
    opts.display_element.innerHTML = '<div class="jspsych-content-wrapper"><div id="jspsych-content"></div></div>';
    DOM_container = opts.display_element;
    DOM_target = document.querySelector('#jspsych-content');

    // add tabIndex attribute to scope event listeners
    opts.display_element.tabIndex = 0;

    // add CSS class to DOM_target
    if(opts.display_element.className.indexOf('jspsych-display-element') == -1){
      opts.display_element.className += ' jspsych-display-element';
    }
    DOM_target.className += 'jspsych-content';

    // create experiment timeline
    timeline = new TimelineNode({
      timeline: opts.timeline
    });

    // initialize audio context based on options and browser capabilities
    jsPsych.pluginAPI.initAudio();

    // below code resets event listeners that may have lingered from
    // a previous incomplete experiment loaded in same DOM.
    jsPsych.pluginAPI.reset(opts.display_element);
    // create keyboard event listeners
    jsPsych.pluginAPI.createKeyboardEventListeners(opts.display_element);
    // create listeners for user browser interaction
    jsPsych.data.createInteractionListeners();

    // add event for closing window
    window.addEventListener('beforeunload', opts.on_close);

    // check exclusions before continuing
    checkExclusions(opts.exclusions,
      function(){
        // success! user can continue...
        // start experiment, with or without preloading
        if(opts.auto_preload){
          jsPsych.pluginAPI.autoPreload(timeline, startExperiment, opts.preload_images, opts.preload_audio, opts.preload_video, opts.show_preload_progress_bar);
          if(opts.max_load_time > 0){
            setTimeout(function(){
              if(!loaded && !loadfail){
                core.loadFail();
              }
            }, opts.max_load_time);
          }
        } else {
          startExperiment();
        }
      },
      function(){
        // fail. incompatible user.

      }
    );
  };

  core.progress = function() {

    var percent_complete = typeof timeline == 'undefined' ? 0 : timeline.percentComplete();

    var obj = {
      "total_trials": typeof timeline == 'undefined' ? undefined : timeline.length(),
      "current_trial_global": global_trial_index,
      "percent_complete": percent_complete
    };

    return obj;
  };

  core.startTime = function() {
    return exp_start_time;
  };

  core.totalTime = function() {
    if(typeof exp_start_time == 'undefined'){ return 0; }
    return (new Date()).getTime() - exp_start_time.getTime();
  };

  core.getDisplayElement = function() {
    return DOM_target;
  };

  core.getDisplayContainerElement = function(){
    return DOM_container;
  }

  core.finishTrial = function(data) {

    if(current_trial_finished){ return; }
    current_trial_finished = true;

    // write the data from the trial
    data = typeof data == 'undefined' ? {} : data;
    jsPsych.data.write(data);

    // get back the data with all of the defaults in
    var trial_data = jsPsych.data.get().filter({trial_index: global_trial_index});

    // for trial-level callbacks, we just want to pass in a reference to the values
    // of the DataCollection, for easy access and editing.
    var trial_data_values = trial_data.values()[0];

    // handle callback at plugin level
    if (typeof current_trial.on_finish === 'function') {
      current_trial.on_finish(trial_data_values);
    }

    // handle callback at whole-experiment level
    opts.on_trial_finish(trial_data_values);

    // after the above callbacks are complete, then the data should be finalized
    // for this trial. call the on_data_update handler, passing in the same
    // data object that just went through the trial's finish handlers.
    opts.on_data_update(trial_data_values);

    // wait for iti
    if (typeof current_trial.post_trial_gap === null) {
      if (opts.default_iti > 0) {
        setTimeout(nextTrial, opts.default_iti);
      } else {
        nextTrial();
      }
    } else {
      if (current_trial.post_trial_gap > 0) {
        setTimeout(nextTrial, current_trial.post_trial_gap);
      } else {
        nextTrial();
      }
    }
  }

  core.endExperiment = function(end_message) {
    timeline.end_message = end_message;
    timeline.end();
    jsPsych.pluginAPI.cancelAllKeyboardResponses();
    jsPsych.pluginAPI.clearAllTimeouts();
    core.finishTrial();
  }

  core.endCurrentTimeline = function() {
    timeline.endActiveNode();
  }

  core.currentTrial = function() {
    return current_trial;
  };

  core.initSettings = function() {
    return opts;
  };

  core.currentTimelineNodeID = function() {
    return timeline.activeID();
  };

  core.timelineVariable = function(varname, execute){
    if(execute){
      return timeline.timelineVariable(varname);
    } else {
      return function() { return timeline.timelineVariable(varname); }
    }
  }

  core.addNodeToEndOfTimeline = function(new_timeline, preload_callback){
    timeline.insert(new_timeline);
    if(typeof preload_callback !== 'undefinded'){
      if(opts.auto_preload){
        jsPsych.pluginAPI.autoPreload(timeline, preload_callback);
      } else {
        preload_callback();
      }
    }
  }

  core.pauseExperiment = function(){
    paused = true;
  }

  core.resumeExperiment = function(){
    paused = false;
    if(waiting){
      waiting = false;
      nextTrial();
    }
  }

  core.loadFail = function(message){
    message = message || '<p>The experiment failed to load.</p>';
    loadfail = true;
    DOM_target.innerHTML = message;
  }

  function TimelineNode(parameters, parent, relativeID) {

    // a unique ID for this node, relative to the parent
    var relative_id;

    // store the parent for this node
    var parent_node;

    // parameters for the trial if the node contains a trial
    var trial_parameters;

    // parameters for nodes that contain timelines
    var timeline_parameters;

    // stores trial information on a node that contains a timeline
    // used for adding new trials
    var node_trial_data;

    // track progress through the node
    var progress = {
      current_location: -1, // where on the timeline (which timelinenode)
      current_variable_set: 0, // which set of variables to use from timeline_variables
      current_repetition: 0, // how many times through the variable set on this run of the node
      current_iteration: 0, // how many times this node has been revisited
      done: false
    }

    // reference to self
    var self = this;

    // recursively get the next trial to run.
    // if this node is a leaf (trial), then return the trial.
    // otherwise, recursively find the next trial in the child timeline.
    this.trial = function() {
      if (typeof timeline_parameters == 'undefined') {
        // returns a clone of the trial_parameters to
        // protect functions.
        return jsPsych.utils.deepCopy(trial_parameters);
      } else {
        if (progress.current_location >= timeline_parameters.timeline.length) {
          return null;
        } else {
          return timeline_parameters.timeline[progress.current_location].trial();
        }
      }
    }

    this.markCurrentTrialComplete = function() {
      if(typeof timeline_parameters == 'undefined'){
        progress.done = true;
      } else {
        timeline_parameters.timeline[progress.current_location].markCurrentTrialComplete();
      }
    }

    this.nextRepetiton = function() {
      this.setTimelineVariablesOrder();
      progress.current_location = -1;
      progress.current_variable_set = 0;
      progress.current_repetition++;
      for (var i = 0; i < timeline_parameters.timeline.length; i++) {
        timeline_parameters.timeline[i].reset();
      }
    }

    // set the order for going through the timeline variables array
    // TODO: this is where all the sampling options can be implemented
    this.setTimelineVariablesOrder = function() {

      // check to make sure this node has variables
      if(typeof timeline_parameters === 'undefined' || typeof timeline_parameters.timeline_variables === 'undefined'){
        return;
      }

      var order = [];
      for(var i=0; i<timeline_parameters.timeline_variables.length; i++){
        order.push(i);
      }

      if(typeof timeline_parameters.sample !== 'undefined'){
        if(timeline_parameters.sample.type == 'custom'){
          order = timeline_parameters.sample.fn(order);
        } else if(timeline_parameters.sample.type == 'with-replacement'){
          order = jsPsych.randomization.sampleWithReplacement(order, timeline_parameters.sample.size, timeline_parameters.sample.weights);
        } else if(timeline_parameters.sample.type == 'without-replacement'){
          order = jsPsych.randomization.sampleWithoutReplacement(order, timeline_parameters.sample.size);
        } else if(timeline_parameters.sample.type == 'fixed-repetitions'){
          order = jsPsych.randomization.repeat(order, timeline_parameters.sample.size, false);
        }
      }

      if(timeline_parameters.randomize_order) {
        order = jsPsych.randomization.shuffle(order);
      }

      progress.order = order;
    }

    // next variable set
    this.nextSet = function() {
      progress.current_location = -1;
      progress.current_variable_set++;
      for (var i = 0; i < timeline_parameters.timeline.length; i++) {
        timeline_parameters.timeline[i].reset();
      }
    }

    // update the current trial node to be completed
    // returns true if the node is complete after advance (all subnodes are also complete)
    // returns false otherwise
    this.advance = function() {

      // first check to see if done
      if (progress.done) {
        return true;
      }

      // if node has not started yet (progress.current_location == -1),
      // then try to start the node.
      if (progress.current_location == -1) {
        // check for conditonal function on nodes with timelines
        if (typeof timeline_parameters != 'undefined') {
          if (typeof timeline_parameters.conditional_function !== 'undefined') {
            var conditional_result = timeline_parameters.conditional_function();
            // if the conditional_function() returns false, then the timeline
            // doesn't run and is marked as complete.
            if (conditional_result == false) {
              progress.done = true;
              return true;
            }
            // if the conditonal_function() returns true, then the node can start
            else {
              progress.current_location = 0;
            }
          }
          // if there is no conditional_function, then the node can start
          else {
            progress.current_location = 0;
          }
        }
        // if the node does not have a timeline, then it can start
        progress.current_location = 0;
        // call advance again on this node now that it is pointing to a new location
        return this.advance();
      }

      // if this node has a timeline, propogate down to the current trial.
      if (typeof timeline_parameters !== 'undefined') {

        var have_node_to_run = false;
        // keep incrementing the location in the timeline until one of the nodes reached is incomplete
        while (progress.current_location < timeline_parameters.timeline.length && have_node_to_run == false) {

          // check to see if the node currently pointed at is done
          var target_complete = timeline_parameters.timeline[progress.current_location].advance();
          if (!target_complete) {
            have_node_to_run = true;
            return false;
          } else {
            progress.current_location++;
          }

        }

        // if we've reached the end of the timeline (which, if the code is here, we have)
        // there are a few steps to see what to do next...

        // first, check the timeline_variables to see if we need to loop through again
        // with a new set of variables
        if (progress.current_variable_set < progress.order.length - 1) {
          // reset the progress of the node to be with the new set
          this.nextSet();
          // then try to advance this node again.
          return this.advance();
        }

        // if we're all done with the timeline_variables, then check to see if there are more repetitions
        else if (progress.current_repetition < timeline_parameters.repetitions - 1) {
          this.nextRepetiton();
          return this.advance();
        }

        // if we're all done with the repetitions, check if there is a loop function.
        else if (typeof timeline_parameters.loop_function !== 'undefined') {
          if (timeline_parameters.loop_function(this.generatedData())) {
            this.reset();
            return parent_node.advance();
          } else {
            progress.done = true;
            return true;
          }
        }

        // no more loops on this timeline, we're done!
        else {
          progress.done = true;
          return true;
        }

      }
    }

    // check the status of the done flag
    this.isComplete = function() {
      return progress.done;
    }

    // getter method for timeline variables
    this.getTimelineVariableValue = function(variable_name){
      if(typeof timeline_parameters == 'undefined'){
        return undefined;
      }
      var v = timeline_parameters.timeline_variables[progress.order[progress.current_variable_set]][variable_name];
      return v;
    }

    // recursive upward search for timeline variables
    this.findTimelineVariable = function(variable_name){
      var v = this.getTimelineVariableValue(variable_name);
      if(typeof v == 'undefined'){
        if(typeof parent_node !== 'undefined'){
          return parent_node.findTimelineVariable(variable_name);
        } else {
          return undefined;
        }
      } else {
        return v;
      }
    }

    // recursive downward search for active trial to extract timeline variable
    this.timelineVariable = function(variable_name){
      if(typeof timeline_parameters == 'undefined'){
        return this.findTimelineVariable(variable_name);
      } else {
        return timeline_parameters.timeline[progress.current_location].timelineVariable(variable_name);
      }
    }

    // recursively get the number of **trials** contained in the timeline
    // assuming that while loops execute exactly once and if conditionals
    // always run
    this.length = function() {
      var length = 0;
      if (typeof timeline_parameters !== 'undefined') {
        for (var i = 0; i < timeline_parameters.timeline.length; i++) {
          length += timeline_parameters.timeline[i].length();
        }
      } else {
        return 1;
      }
      return length;
    }

    // return the percentage of trials completed, grouped at the first child level
    // counts a set of trials as complete when the child node is done
    this.percentComplete = function() {
      var total_trials = this.length();
      var completed_trials = 0;
      for (var i = 0; i < timeline_parameters.timeline.length; i++) {
        if (timeline_parameters.timeline[i].isComplete()) {
          completed_trials += timeline_parameters.timeline[i].length();
        }
      }
      return (completed_trials / total_trials * 100)
    }

    // resets the node and all subnodes to original state
    // but increments the current_iteration counter
    this.reset = function() {
      progress.current_location = -1;
      progress.current_repetition = 0;
      progress.current_variable_set = 0;
      progress.current_iteration++;
      progress.done = false;
      this.setTimelineVariablesOrder();
      if (typeof timeline_parameters != 'undefined') {
        for (var i = 0; i < timeline_parameters.timeline.length; i++) {
          timeline_parameters.timeline[i].reset();
        }
      }

    }

    // mark this node as finished
    this.end = function() {
      progress.done = true;
    }

    // recursively end whatever sub-node is running the current trial
    this.endActiveNode = function() {
      if (typeof timeline_parameters == 'undefined') {
        this.end();
        parent_node.end();
      } else {
        timeline_parameters.timeline[progress.current_location].endActiveNode();
      }
    }

    // get a unique ID associated with this node
    // the ID reflects the current iteration through this node.
    this.ID = function() {
      var id = "";
      if (typeof parent_node == 'undefined') {
        return "0." + progress.current_iteration;
      } else {
        id += parent_node.ID() + "-";
        id += relative_id + "." + progress.current_iteration;
        return id;
      }
    }

    // get the ID of the active trial
    this.activeID = function() {
      if (typeof timeline_parameters == 'undefined') {
        return this.ID();
      } else {
        return timeline_parameters.timeline[progress.current_location].activeID();
      }
    }

    // get all the data generated within this node
    this.generatedData = function() {
      return jsPsych.data.getDataByTimelineNode(this.ID());
    }

    // get all the trials of a particular type
    this.trialsOfType = function(type) {
      if (typeof timeline_parameters == 'undefined'){
        if (trial_parameters.type == type) {
          return trial_parameters;
        } else {
          return [];
        }
      } else {
        var trials = [];
        for (var i = 0; i < timeline_parameters.timeline.length; i++) {
          var t = timeline_parameters.timeline[i].trialsOfType(type);
          trials = trials.concat(t);
        }
        return trials;
      }
    }

    // add new trials to end of this timeline
    this.insert = function(parameters){
      if(typeof timeline_parameters == 'undefined'){
        console.error('Cannot add new trials to a trial-level node.');
      } else {
        timeline_parameters.timeline.push(
          new TimelineNode(Object.assign({}, node_trial_data, parameters), self, timeline_parameters.timeline.length)
        );
      }
    }

    // constructor
    var _construct = function() {

      // store a link to the parent of this node
      parent_node = parent;

      // create the ID for this node
      if (typeof parent == 'undefined') {
        relative_id = 0;
      } else {
        relative_id = relativeID;
      }

      // check if there is a timeline parameter
      // if there is, then this node has its own timeline
      if ((typeof parameters.timeline !== 'undefined') || (typeof jsPsych.plugins[trial_type] == 'function')) {

        // create timeline properties
        timeline_parameters = {
          timeline: [],
          loop_function: parameters.loop_function,
          conditional_function: parameters.conditional_function,
          sample: parameters.sample,
          randomize_order: typeof parameters.randomize_order == 'undefined' ? false : parameters.randomize_order,
          repetitions: typeof parameters.repetitions == 'undefined' ? 1 : parameters.repetitions,
          timeline_variables: typeof parameters.timeline_variables == 'undefined' ? [{}] : parameters.timeline_variables
        };

        self.setTimelineVariablesOrder();

        // extract all of the node level data and parameters
        var node_data = Object.assign({}, parameters);
        delete node_data.timeline;
        delete node_data.conditional_function;
        delete node_data.loop_function;
        delete node_data.randomize_order;
        delete node_data.repetitions;
        delete node_data.timeline_variables;
        delete node_data.sample;
        node_trial_data = node_data; // store for later...

        // create a TimelineNode for each element in the timeline
        for (var i = 0; i < parameters.timeline.length; i++) {
          timeline_parameters.timeline.push(new TimelineNode(Object.assign({}, node_data, parameters.timeline[i]), self, i));
        }

      }
      // if there is no timeline parameter, then this node is a trial node
      else {
        // check to see if a valid trial type is defined
        var trial_type = parameters.type;
        if (typeof trial_type == 'undefined') {
          console.error('Trial level node is missing the "type" parameter. The parameters for the node are: ' + JSON.stringify(parameters));
        } else if ((typeof jsPsych.plugins[trial_type] == 'undefined') && (trial_type.toString().replace(/\s/g,'') != "function(){returntimeline.timelineVariable(varname);}")) {
          console.error('No plugin loaded for trials of type "' + trial_type + '"');
        }
        // create a deep copy of the parameters for the trial
        trial_parameters = Object.assign({}, parameters);
      }

    }();
  }

  function startExperiment() {

    loaded = true;

    // show progress bar if requested
    if (opts.show_progress_bar === true) {
      drawProgressBar();
    }

    // record the start time
    exp_start_time = new Date();

    // begin!
    timeline.advance();
    doTrial(timeline.trial());

  }

  function finishExperiment() {

    if(typeof timeline.end_message !== 'undefined'){
      DOM_target.innerHTML = timeline.end_message;
    }

    opts.on_finish(jsPsych.data.get());

  }

  function nextTrial() {
    // if experiment is paused, don't do anything.
    if(paused) {
      waiting = true;
      return;
    }

    global_trial_index++;

    // advance timeline
    timeline.markCurrentTrialComplete();
    var complete = timeline.advance();

    // update progress bar if shown
    if (opts.show_progress_bar === true && opts.auto_update_progress_bar == true) {
      updateProgressBar();
    }

    // check if experiment is over
    if (complete) {
      finishExperiment();
      return;
    }

    doTrial(timeline.trial());
  }

  function doTrial(trial) {

    current_trial = trial;
    current_trial_finished = false;

    // process all timeline variables for this trial
    evaluateTimelineVariables(trial);

    // evaluate variables that are functions
    evaluateFunctionParameters(trial);

    // get default values for parameters
    setDefaultValues(trial);

    // call experiment wide callback
    opts.on_trial_start(trial);

    // call trial specific callback if it exists
    if(typeof trial.on_start == 'function'){
      trial.on_start(trial);
    }

    // apply the focus to the element containing the experiment.
    DOM_container.focus();

    // reset the scroll on the DOM target
    DOM_target.scrollTop = 0;

    // execute trial method
    jsPsych.plugins[trial.type].trial(DOM_target, trial);

    // call trial specific loaded callback if it exists
    if(typeof trial.on_load == 'function'){
      trial.on_load();
    }
  }

  function evaluateTimelineVariables(trial){
    var keys = Object.keys(trial);

    for (var i = 0; i < keys.length; i++) {
      // timeline variables on the root level
      if (typeof trial[keys[i]] == "function" && trial[keys[i]].toString().replace(/\s/g,'') == "function(){returntimeline.timelineVariable(varname);}") {
        trial[keys[i]] = trial[keys[i]].call();
      }
      // timeline variables that are nested in objects
      if (typeof trial[keys[i]] == "object" && trial[keys[i]] !== null){
        evaluateTimelineVariables(trial[keys[i]]);
      }
    }
  }

  function evaluateFunctionParameters(trial){

    // first, eval the trial type if it is a function
    if(typeof trial.type === 'function'){
      trial.type = trial.type.call();
    }

    // now eval the whole trial
    var keys = Object.keys(trial);

    for (var i = 0; i < keys.length; i++) {
      if(keys[i] !== 'type'){
        if(
          (typeof jsPsych.plugins.universalPluginParameters[keys[i]] !== 'undefined' && jsPsych.plugins.universalPluginParameters[keys[i]].type !== jsPsych.plugins.parameterType.FUNCTION ) ||
          (typeof jsPsych.plugins[trial.type].info.parameters[keys[i]] !== 'undefined' && jsPsych.plugins[trial.type].info.parameters[keys[i]].type !== jsPsych.plugins.parameterType.FUNCTION)
        ) {
          if (typeof trial[keys[i]] == "function") {
            trial[keys[i]] = trial[keys[i]].call();
          }
        }
      }
    }
  }

  function setDefaultValues(trial){
    var trial_parameters = Object.keys(jsPsych.plugins[trial.type].info.parameters);
    for(var i=0; i<trial_parameters.length; i++){
      if(typeof trial[trial_parameters[i]] == 'undefined' || trial[trial_parameters[i]] === null){
        if(typeof jsPsych.plugins[trial.type].info.parameters[trial_parameters[i]].default == 'undefined'){
          console.error('You must specify a value for the '+trial_parameters[i]+' parameter in the '+trial.type+' plugin.');
        } else {
          trial[trial_parameters[i]] = jsPsych.plugins[trial.type].info.parameters[trial_parameters[i]].default;
        }
      }
    }
  }

  function checkExclusions(exclusions, success, fail){
    var clear = true;

    // MINIMUM SIZE
    if(typeof exclusions.min_width !== 'undefined' || typeof exclusions.min_height !== 'undefined'){
      var mw = typeof exclusions.min_width !== 'undefined' ? exclusions.min_width : 0;
      var mh = typeof exclusions.min_height !== 'undefined' ? exclusions.min_height : 0;
      var w = window.innerWidth;
      var h = window.innerHeight;
      if(w < mw || h < mh){
        clear = false;
        var interval = setInterval(function(){
          var w = window.innerWidth;
          var h = window.innerHeight;
          if(w < mw || h < mh){
            var msg = '<p>Your browser window is too small to complete this experiment. '+
              'Please maximize the size of your browser window. If your browser window is already maximized, '+
              'you will not be able to complete this experiment.</p>'+
              '<p>The minimum width is '+mw+'px. Your current width is '+w+'px.</p>'+
              '<p>The minimum height is '+mh+'px. Your current height is '+h+'px.</p>';
            core.getDisplayElement().innerHTML = msg;
          } else {
            clearInterval(interval);
            core.getDisplayElement().innerHTML = '';
            checkExclusions(exclusions, success, fail);
          }
        }, 100);
        return; // prevents checking other exclusions while this is being fixed
      }
    }

    // WEB AUDIO API
    if(typeof exclusions.audio !== 'undefined' && exclusions.audio) {
      if(window.hasOwnProperty('AudioContext') || window.hasOwnProperty('webkitAudioContext')){
        // clear
      } else {
        clear = false;
        var msg = '<p>Your browser does not support the WebAudio API, which means that you will not '+
          'be able to complete the experiment.</p><p>Browsers that support the WebAudio API include '+
          'Chrome, Firefox, Safari, and Edge.</p>';
        core.getDisplayElement().innerHTML = msg;
        fail();
        return;
      }
    }

    // GO?
    if(clear){ success(); }
  }

  function drawProgressBar() {
    document.querySelector('.jspsych-display-element').insertAdjacentHTML('afterbegin',
      '<div id="jspsych-progressbar-container">'+
      '<span>Completion Progress</span>'+
      '<div id="jspsych-progressbar-outer">'+
        '<div id="jspsych-progressbar-inner"></div>'+
      '</div></div>');
  }

  function updateProgressBar() {
    var progress = jsPsych.progress().percent_complete;
    core.setProgressBar(progress / 100);
  }

  var progress_bar_amount = 0;

  core.setProgressBar = function(proportion_complete){
    proportion_complete = Math.max(Math.min(1,proportion_complete),0);
    document.querySelector('#jspsych-progressbar-inner').style.width = (proportion_complete*100) + "%";
    progress_bar_amount = proportion_complete;
  }

  core.getProgressBarCompleted = function(){
    return progress_bar_amount;
  }

  //Leave a trace in the DOM that jspsych was loaded
  document.documentElement.setAttribute('jspsych', 'present');

  return core;
})();

jsPsych.plugins = (function() {

  var module = {};

  // enumerate possible parameter types for plugins
  module.parameterType = {
    BOOL: 0,
    STRING: 1,
    INT: 2,
    FLOAT: 3,
    FUNCTION: 4,
    KEYCODE: 5,
    SELECT: 6,
    HTML_STRING: 7,
    IMAGE: 8,
    AUDIO: 9,
    VIDEO: 10,
    OBJECT: 11,
    COMPLEX: 12
  }

  module.universalPluginParameters = {
    data: {
      type: module.parameterType.OBJECT,
      pretty_name: 'Data',
      default: {},
      description: 'Data to add to this trial (key-value pairs)'
    },
    on_start: {
      type: module.parameterType.FUNCTION,
      pretty_name: 'On start',
      default: function() { return; },
      description: 'Function to execute when trial begins'
    },
    on_finish: {
      type: module.parameterType.FUNCTION,
      pretty_name: 'On finish',
      default: function() { return; },
      description: 'Function to execute when trial is finished'
    },
    on_load: {
      type: module.parameterType.FUNCTION,
      pretty_name: 'On load',
      default: function() { return; },
      description: 'Function to execute after the trial has loaded'
    },
    post_trial_gap: {
      type: module.parameterType.INT,
      pretty_name: 'Post trial gap',
      default: null,
      description: 'Length of gap between the end of this trial and the start of the next trial'
    }
  }

  return module;
})();

jsPsych.data = (function() {

  var module = {};

  // data storage object
  var allData = DataCollection();

  // browser interaction event data
  var interactionData = DataCollection();

  // data properties for all trials
  var dataProperties = {};

  // cache the query_string
  var query_string;

  // DataCollection
  function DataCollection(data){

    var data_collection = {};

    var trials = typeof data === 'undefined' ? [] : data;

    data_collection.push = function(new_data){
      trials.push(new_data);
      return data_collection;
    }

    data_collection.join = function(other_data_collection){
      trials = trials.concat(other_data_collection.values());
      return data_collection;
    }

    data_collection.top = function(){
      if(trials.length <= 1){
        return data_collection;
      } else {
        return DataCollection([trials[trials.length-1]]);
      }
    }

    data_collection.first = function(n){
      if(typeof n=='undefined'){ n = 1 }
      var out = [];
      for(var i=0; i<n; i++){
        out.push(trials[i]);
      }
      return DataCollection(out);
    }

    data_collection.last = function(n){
      if(typeof n=='undefined'){ n = 1 }
      var out = [];
      for(var i=trials.length-n; i<trials.length; i++){
        out.push(trials[i]);
      }
      return DataCollection(out);
    }

    data_collection.values = function(){
      return trials;
    }

    data_collection.count = function(){
      return trials.length;
    }

    data_collection.readOnly = function(){
      return DataCollection(jsPsych.utils.deepCopy(trials));
    }

    data_collection.addToAll = function(properties){
      for (var i = 0; i < trials.length; i++) {
        for (var key in properties) {
          trials[i][key] = properties[key];
        }
      }
      return data_collection;
    }

    data_collection.addToLast = function(properties){
      if(trials.length != 0){
        for (var key in properties) {
          trials[trials.length-1][key] = properties[key];
        }
      }
      return data_collection;
    }

    data_collection.filter = function(filters){
      // [{p1: v1, p2:v2}, {p1:v2}]
      // {p1: v1}
      if(!Array.isArray(filters)){
        var f = jsPsych.utils.deepCopy([filters]);
      } else {
        var f = jsPsych.utils.deepCopy(filters);
      }

      var filtered_data = [];
      for(var x=0; x < trials.length; x++){
        var keep = false;
        for(var i=0; i<f.length; i++){
          var match = true;
          var keys = Object.keys(f[i]);
          for(var k=0; k<keys.length; k++){
            if(typeof trials[x][keys[k]] !== 'undefined' && trials[x][keys[k]] == f[i][keys[k]]){
              // matches on this key!
            } else {
              match = false;
            }
          }
          if(match) { keep = true; break; } // can break because each filter is OR.
        }
        if(keep){
          filtered_data.push(trials[x]);
        }
      }

      var out = DataCollection(filtered_data);

      return out;
    }

    data_collection.filterCustom = function(fn){
      var included = [];
      for(var i=0; i<trials.length; i++){
        if(fn(trials[i])){
          included.push(trials[i]);
        }
      }
      return DataCollection(included);
    }

    data_collection.select = function(column){
      var values = [];
      for(var i=0; i<trials.length; i++){
        if(typeof trials[i][column] !== 'undefined'){
          values.push(trials[i][column]);
        }
      }
      var out = DataColumn();
      out.values = values;
      return out;
    }

    data_collection.ignore = function(columns){
      if(!Array.isArray(columns)){
        columns = [columns];
      }
      var o = jsPsych.utils.deepCopy(trials);
      for (var i = 0; i < o.length; i++) {
        for (var j in columns) {
          delete o[i][columns[j]];
        }
      }
      return DataCollection(o);
    }

    data_collection.uniqueNames = function(){
      var names = [];

      for(var i=0; i<trials.length; i++){
        var keys = Object.keys(trials[i]);
        for(var j=0; j<keys.length; j++){
          if(!names.includes(keys[j])){
            names.push(keys[j]);
          }
        }
      }

      return names;
    }

    data_collection.csv = function(){
      return JSON2CSV(trials);
    }

    data_collection.json = function(pretty){
      if(pretty){
        return JSON.stringify(trials, null, '\t');
      }
      return JSON.stringify(trials);
    }

    data_collection.localSave = function(format, filename){
      var data_string;

      if (format == 'JSON' || format == 'json') {
        data_string = data_collection.json();
      } else if (format == 'CSV' || format == 'csv') {
        data_string = data_collection.csv();
      } else {
        throw new Error('Invalid format specified for localSave. Must be "JSON" or "CSV".');
      }

      saveTextToFile(data_string, filename);
    }

    return data_collection;
  }

  // DataColumn class
  function DataColumn(){
    var data_column = {};

    data_column.values = [];

    data_column.sum = function(){
      var s = 0;
      for(var i=0; i<data_column.values.length; i++){
        s += data_column.values[i];
      }
      return s;
    }

    data_column.mean = function(){
      return data_column.sum() / data_column.count();
    }

    data_column.median = function(){
      if (data_column.values.length == 0) {return undefined};
      var numbers = data_column.values.slice(0).sort(function(a,b){ return a - b; });
      var middle = Math.floor(numbers.length / 2);
      var isEven = numbers.length % 2 === 0;
      return isEven ? (numbers[middle] + numbers[middle - 1]) / 2 : numbers[middle];
    }

    data_column.min = function(){
      return Math.min.apply(null, data_column.values);
    }

    data_column.max = function(){
      return Math.max.apply(null, data_column.values);
    }

    data_column.count = function(){
      return data_column.values.length;
    }

    data_column.variance = function(){
      var mean = data_column.mean();
      var sum_square_error = 0;
      for(var i=0; i<data_column.values.length; i++){
        sum_square_error += Math.pow(data_column.values[i] - mean,2);
      }
      var mse = sum_square_error / data_column.values.length;
      return mse;
    }

    data_column.sd = function(){
      var mse = data_column.variance();
      var rmse = Math.sqrt(mse);
      return rmse;
    }

    data_column.frequencies = function(){
      var unique = {}
      for(var i=0; i<data_column.values.length; i++){
        var v = data_column.values[i];
        if(typeof unique[v] == 'undefined'){
          unique[v] = 1;
        } else {
          unique[v]++;
        }
      }
      return unique;
    }

    data_column.all = function(eval_fn){
      for(var i=0; i<data_column.values.length; i++){
        if(!eval_fn(data_column.values[i])){
          return false;
        }
      }
      return true;
    }

    data_column.subset = function(eval_fn){
      var out = [];
      for(var i=0; i<data_column.values.length; i++){
        if(eval_fn(data_column.values[i])){
          out.push(data_column.values[i]);
        }
      }
      var o = DataColumn();
      o.values = out;
      return o;
    }

    return data_column;
  }

  module.reset = function(){
    allData = DataCollection();
    interactionData = DataCollection();
  }

  module.get = function() {
    return allData;
  };

  module.getInteractionData = function() {
    return interactionData;
  }

  module.write = function(data_object) {

    var progress = jsPsych.progress();
    var trial = jsPsych.currentTrial();

    //var trial_opt_data = typeof trial.data == 'function' ? trial.data() : trial.data;

    var default_data = {
      'trial_type': trial.type,
      'trial_index': progress.current_trial_global,
      'time_elapsed': jsPsych.totalTime(),
      'internal_node_id': jsPsych.currentTimelineNodeID()
    };

    var ext_data_object = Object.assign({}, data_object, trial.data, default_data, dataProperties);

    allData.push(ext_data_object);
  };

  module.addProperties = function(properties) {

    // first, add the properties to all data that's already stored
    allData.addToAll(properties);

    // now add to list so that it gets appended to all future data
    dataProperties = Object.assign({}, dataProperties, properties);

  };

  module.addDataToLastTrial = function(data) {
    allData.addToLast(data);
  }

  module.getDataByTimelineNode = function(node_id) {
    var data = allData.filterCustom(function(x){
      return x.internal_node_id.slice(0, node_id.length) === node_id;
    });

    return data;
  };

  module.getLastTrialData = function() {
    return allData.top();
  };

  module.getLastTimelineData = function() {
    var lasttrial = module.getLastTrialData();
    var node_id = lasttrial.select('internal_node_id').values[0];
    if (typeof node_id === 'undefined') {
      return DataCollection();
    } else {
      var parent_node_id = node_id.substr(0,node_id.lastIndexOf('-'));
      var lastnodedata = module.getDataByTimelineNode(parent_node_id);
      return lastnodedata;
    }
  }

  module.displayData = function(format) {
    format = (typeof format === 'undefined') ? "json" : format.toLowerCase();
    if (format != "json" && format != "csv") {
      console.log('Invalid format declared for displayData function. Using json as default.');
      format = "json";
    }

    var data_string;

    if (format == 'json') {
      data_string = allData.json(true); // true = pretty print with tabs
    } else {
      data_string = allData.csv();
    }

    var display_element = jsPsych.getDisplayElement();

    display_element.innerHTML = '<pre id="jspsych-data-display"></pre>';

    document.getElementById('jspsych-data-display').textContent = data_string;
  };

  module.urlVariables = function() {
    if(typeof query_string == 'undefined'){
      query_string = getQueryString();
    }
    return query_string;
  }

  module.getURLVariable = function(whichvar){
    if(typeof query_string == 'undefined'){
      query_string = getQueryString();
    }
    return query_string[whichvar];
  }

  module.createInteractionListeners = function(){
    // blur event capture
    window.addEventListener('blur', function(){
      var data = {
        event: 'blur',
        trial: jsPsych.progress().current_trial_global,
        time: jsPsych.totalTime()
      };
      interactionData.push(data);
      jsPsych.initSettings().on_interaction_data_update(data);
    });

    // focus event capture
    window.addEventListener('focus', function(){
      var data = {
        event: 'focus',
        trial: jsPsych.progress().current_trial_global,
        time: jsPsych.totalTime()
      };
      interactionData.push(data);
      jsPsych.initSettings().on_interaction_data_update(data);
    });

    // fullscreen change capture
    function fullscreenchange(){
      var type = (document.isFullScreen || document.webkitIsFullScreen || document.mozIsFullScreen) ? 'fullscreenenter' : 'fullscreenexit';
      var data = {
        event: type,
        trial: jsPsych.progress().current_trial_global,
        time: jsPsych.totalTime()
      };
      interactionData.push(data);
      jsPsych.initSettings().on_interaction_data_update(data);
    }

    document.addEventListener('fullscreenchange', fullscreenchange);
    document.addEventListener('mozfullscreenchange', fullscreenchange);
    document.addEventListener('webkitfullscreenchange', fullscreenchange);
  }

  // public methods for testing purposes. not recommended for use.
  module._customInsert = function(data){
    allData = DataCollection(data);
  }

  module._fullreset = function(){
    module.reset();
    dataProperties = {};
  }

  // private function to save text file on local drive
  function saveTextToFile(textstr, filename) {
    var blobToSave = new Blob([textstr], {
      type: 'text/plain'
    });
    var blobURL = "";
    if (typeof window.webkitURL !== 'undefined') {
      blobURL = window.webkitURL.createObjectURL(blobToSave);
    } else {
      blobURL = window.URL.createObjectURL(blobToSave);
    }

    var display_element = jsPsych.getDisplayElement();

    display_element.insertAdjacentHTML('beforeend','<a id="jspsych-download-as-text-link" style="display:none;" download="'+filename+'" href="'+blobURL+'">click to download</a>');
    document.getElementById('jspsych-download-as-text-link').click();
  }

  //
  // A few helper functions to handle data format conversion
  //

  // this function based on code suggested by StackOverflow users:
  // http://stackoverflow.com/users/64741/zachary
  // http://stackoverflow.com/users/317/joseph-sturtevant

  function JSON2CSV(objArray) {
    var array = typeof objArray != 'object' ? JSON.parse(objArray) : objArray;
    var line = '';
    var result = '';
    var columns = [];

    var i = 0;
    for (var j = 0; j < array.length; j++) {
      for (var key in array[j]) {
        var keyString = key + "";
        keyString = '"' + keyString.replace(/"/g, '""') + '",';
        if (!columns.includes(key)) {
          columns[i] = key;
          line += keyString;
          i++;
        }
      }
    }

    line = line.slice(0, -1);
    result += line + '\r\n';

    for (var i = 0; i < array.length; i++) {
      var line = '';
      for (var j = 0; j < columns.length; j++) {
        var value = (typeof array[i][columns[j]] === 'undefined') ? '' : array[i][columns[j]];
        var valueString = value + "";
        line += '"' + valueString.replace(/"/g, '""') + '",';
      }

      line = line.slice(0, -1);
      result += line + '\r\n';
    }

    return result;
  }

  // this function is modified from StackOverflow:
  // http://stackoverflow.com/posts/3855394

  function getQueryString() {
    var a = window.location.search.substr(1).split('&');
    if (a == "") return {};
    var b = {};
    for (var i = 0; i < a.length; ++i)
    {
        var p=a[i].split('=', 2);
        if (p.length == 1)
            b[p[0]] = "";
        else
            b[p[0]] = decodeURIComponent(p[1].replace(/\+/g, " "));
    }
    return b;
  }

  return module;

})();

jsPsych.turk = (function() {

  var module = {};

  // core.turkInfo gets information relevant to mechanical turk experiments. returns an object
  // containing the workerID, assignmentID, and hitID, and whether or not the HIT is in
  // preview mode, meaning that they haven't accepted the HIT yet.
  module.turkInfo = function() {

    var turk = {};

    var param = function(url, name) {
      name = name.replace(/[\[]/, "\\\[").replace(/[\]]/, "\\\]");
      var regexS = "[\\?&]" + name + "=([^&#]*)";
      var regex = new RegExp(regexS);
      var results = regex.exec(url);
      return (results == null) ? "" : results[1];
    };

    var src = param(window.location.href, "assignmentId") ? window.location.href : document.referrer;

    var keys = ["assignmentId", "hitId", "workerId", "turkSubmitTo"];
    keys.map(

      function(key) {
        turk[key] = unescape(param(src, key));
      });

    turk.previewMode = (turk.assignmentId == "ASSIGNMENT_ID_NOT_AVAILABLE");

    turk.outsideTurk = (!turk.previewMode && turk.hitId === "" && turk.assignmentId == "" && turk.workerId == "")

    turk_info = turk;

    return turk;

  };

  // core.submitToTurk will submit a MechanicalTurk ExternalHIT type
  module.submitToTurk = function(data) {

    var turkInfo = jsPsych.turk.turkInfo();
    var assignmentId = turkInfo.assignmentId;
    var turkSubmitTo = turkInfo.turkSubmitTo;

    if (!assignmentId || !turkSubmitTo) return;

    var dataString = [];

    for (var key in data) {

      if (data.hasOwnProperty(key)) {
        dataString.push(key + "=" + escape(data[key]));
      }
    }

    dataString.push("assignmentId=" + assignmentId);

    var url = turkSubmitTo + "/mturk/externalSubmit?" + dataString.join("&");

    window.location.href = url;
  };

  return module;

})();

jsPsych.randomization = (function() {

  var module = {};

  module.repeat = function(array, repetitions, unpack) {

    var arr_isArray = Array.isArray(array);
    var rep_isArray = Array.isArray(repetitions);

    // if array is not an array, then we just repeat the item
    if (!arr_isArray) {
      if (!rep_isArray) {
        array = [array];
        repetitions = [repetitions];
      } else {
        repetitions = [repetitions[0]];
        console.log('Unclear parameters given to randomization.repeat. Multiple set sizes specified, but only one item exists to sample. Proceeding using the first set size.');
      }
    } else {
      if (!rep_isArray) {
        var reps = [];
        for (var i = 0; i < array.length; i++) {
          reps.push(repetitions);
        }
        repetitions = reps;
      } else {
        if (array.length != repetitions.length) {
          console.warning('Unclear parameters given to randomization.repeat. Items and repetitions are unequal lengths. Behavior may not be as expected.');
          // throw warning if repetitions is too short, use first rep ONLY.
          if (repetitions.length < array.length) {
            var reps = [];
            for (var i = 0; i < array.length; i++) {
              reps.push(repetitions);
            }
            repetitions = reps;
          } else {
            // throw warning if too long, and then use the first N
            repetitions = repetions.slice(0, array.length);
          }
        }
      }
    }

    // should be clear at this point to assume that array and repetitions are arrays with == length
    var allsamples = [];
    for (var i = 0; i < array.length; i++) {
      for (var j = 0; j < repetitions[i]; j++) {
        if(array[i] == null || typeof array[i] != 'object'){
          allsamples.push(array[i]);
        } else {
          allsamples.push(Object.assign({}, array[i]));
        }

      }
    }

    var out = shuffle(allsamples);

    if (unpack) {
      out = unpackArray(out);
    }

    return out;
  }

  module.shuffle = function(arr) {
    return shuffle(arr);
  }

  module.shuffleNoRepeats = function(arr, equalityTest) {
    // define a default equalityTest
    if (typeof equalityTest == 'undefined') {
      equalityTest = function(a, b) {
        if (a === b) {
          return true;
        } else {
          return false;
        }
      }
    }

    var random_shuffle = shuffle(arr);
    for (var i = 0; i < random_shuffle.length - 1; i++) {
      if (equalityTest(random_shuffle[i], random_shuffle[i + 1])) {
        // neighbors are equal, pick a new random neighbor to swap (not the first or last element, to avoid edge cases)
        var random_pick = Math.floor(Math.random() * (random_shuffle.length - 2)) + 1;
        // test to make sure the new neighbor isn't equal to the old one
        while (
          equalityTest(random_shuffle[i + 1], random_shuffle[random_pick]) ||
          (equalityTest(random_shuffle[i + 1], random_shuffle[random_pick + 1]) || equalityTest(random_shuffle[i + 1], random_shuffle[random_pick - 1]))
        ) {
          random_pick = Math.floor(Math.random() * (random_shuffle.length - 2)) + 1;
        }
        var new_neighbor = random_shuffle[random_pick];
        random_shuffle[random_pick] = random_shuffle[i + 1];
        random_shuffle[i + 1] = new_neighbor;
      }
    }

    return random_shuffle;
  }

  module.sampleWithoutReplacement = function(arr, size){
    if (size > arr.length) {
      console.error("Cannot take a sample " +
        "larger than the size of the set of items to sample.");
    }
    return jsPsych.randomization.shuffle(arr).slice(0,size);
  }

  module.sampleWithReplacement = function(arr, size, weights) {
    var normalized_weights = [];
    if(typeof weights !== 'undefined'){
      if(weights.length !== arr.length){
        console.error('The length of the weights array must equal the length of the array '+
        'to be sampled from.');
      }
      var weight_sum = 0;
      for(var i=0; i<weights.length; i++){
        weight_sum += weights[i];
      }
      for(var i=0; i<weights.length; i++){
        normalized_weights.push( weights[i] / weight_sum );
      }
    } else {
      for(var i=0; i<arr.length; i++){
        normalized_weights.push( 1 / arr.length );
      }
    }

    var cumulative_weights = [normalized_weights[0]];
    for(var i=1; i<normalized_weights.length; i++){
      cumulative_weights.push(normalized_weights[i] + cumulative_weights[i-1]);
    }

    var samp = [];
    for (var i = 0; i < size; i++) {
      var rnd = Math.random();
      var index = 0;
      while(rnd > cumulative_weights[index]) { index++; }
      samp.push(arr[index]);
    }
    return samp;
  }

  module.factorial = function(factors, repetitions, unpack) {

    var factorNames = Object.keys(factors);

    var factor_combinations = [];

    for (var i = 0; i < factors[factorNames[0]].length; i++) {
      factor_combinations.push({});
      factor_combinations[i][factorNames[0]] = factors[factorNames[0]][i];
    }

    for (var i = 1; i < factorNames.length; i++) {
      var toAdd = factors[factorNames[i]];
      var n = factor_combinations.length;
      for (var j = 0; j < n; j++) {
        var base = factor_combinations[j];
        for (var k = 0; k < toAdd.length; k++) {
          var newpiece = {};
          newpiece[factorNames[i]] = toAdd[k];
          factor_combinations.push(Object.assign({}, base, newpiece));
        }
      }
      factor_combinations.splice(0, n);
    }

    repetitions = (typeof repetitions === 'undefined') ? 1 : repetitions;
    var with_repetitions = module.repeat(factor_combinations, repetitions, unpack);

    return with_repetitions;
  }

  module.randomID = function(length){
    var result = '';
    var length = (typeof length == 'undefined') ? 32 : length;
    var chars = '0123456789abcdefghjklmnopqrstuvwxyz';
    for(var i = 0; i<length; i++){
      result += chars[Math.floor(Math.random() * chars.length)];
    }
    return result;
  }

  function unpackArray(array) {

    var out = {};

    for (var i = 0; i < array.length; i++) {
      var keys = Object.keys(array[i]);
      for (var k = 0; k < keys.length; k++) {
        if (typeof out[keys[k]] === 'undefined') {
          out[keys[k]] = [];
        }
        out[keys[k]].push(array[i][keys[k]]);
      }
    }

    return out;
  }

  function shuffle(array) {
    var copy_array = array.slice(0);
    var m = copy_array.length,
      t, i;

    // While there remain elements to shuffle…
    while (m) {

      // Pick a remaining element…
      i = Math.floor(Math.random() * m--);

      // And swap it with the current element.
      t = copy_array[m];
      copy_array[m] = copy_array[i];
      copy_array[i] = t;
    }

    return copy_array;
  }

  return module;

})();

jsPsych.pluginAPI = (function() {

  var module = {};

  // keyboard listeners //

  var keyboard_listeners = [];

  var held_keys = {};

  var root_keydown_listener = function(e){
    for(var i=0; i<keyboard_listeners.length; i++){
      keyboard_listeners[i].fn(e);
    }
    held_keys[e.keyCode] = true;
  }
  var root_keyup_listener = function(e){
    held_keys[e.keyCode] = false;
  }

  module.reset = function(root_element){
    keyboard_listeners = [];
    held_keys = {};
    root_element.removeEventListener('keydown', root_keydown_listener);
    root_element.removeEventListener('keyup', root_keyup_listener);
  }

  module.createKeyboardEventListeners = function(root_element){
    root_element.addEventListener('keydown', root_keydown_listener);
    root_element.addEventListener('keyup', root_keyup_listener);
  }

  module.getKeyboardResponse = function(parameters) {
    //parameters are: callback_function, valid_responses, rt_method, persist, audio_context, audio_context_start_time, allow_held_key?

    parameters.rt_method = (typeof parameters.rt_method === 'undefined') ? 'performance' : parameters.rt_method;
    if (parameters.rt_method != 'performance' && parameters.rt_method != 'audio') {
      console.log('Invalid RT method specified in getKeyboardResponse. Defaulting to "performance" method.');
      parameters.rt_method = 'performance';
    }

    var start_time;
    if (parameters.rt_method == 'performance') {
      start_time = performance.now();
    } else if (parameters.rt_method == 'audio') {
      start_time = parameters.audio_context_start_time;
    }

    var listener_id;

    var listener_function = function(e) {

      var key_time;
      if (parameters.rt_method == 'performance') {
        key_time = performance.now();
      } else if (parameters.rt_method == 'audio') {
        key_time = parameters.audio_context.currentTime
      }

      var valid_response = false;
      if (typeof parameters.valid_responses === 'undefined' || parameters.valid_responses == jsPsych.ALL_KEYS) {
        valid_response = true;
      } else {
        if(parameters.valid_responses != jsPsych.NO_KEYS){
          for (var i = 0; i < parameters.valid_responses.length; i++) {
            if (typeof parameters.valid_responses[i] == 'string') {
              var kc = jsPsych.pluginAPI.convertKeyCharacterToKeyCode(parameters.valid_responses[i]);
              if (typeof kc !== 'undefined') {
                if (e.keyCode == kc) {
                  valid_response = true;
                }
              } else {
                throw new Error('Invalid key string specified for getKeyboardResponse');
              }
            } else if (e.keyCode == parameters.valid_responses[i]) {
              valid_response = true;
            }
          }
        }
      }
      // check if key was already held down

      if (((typeof parameters.allow_held_key == 'undefined') || !parameters.allow_held_key) && valid_response) {
        if (typeof held_keys[e.keyCode] !== 'undefined' && held_keys[e.keyCode] == true) {
          valid_response = false;
        }
      }

      if (valid_response) {
        // if this is a valid response, then we don't want the key event to trigger other actions
        // like scrolling via the spacebar.
        e.preventDefault();

        parameters.callback_function({
          key: e.keyCode,
          rt: key_time - start_time
        });

        if (keyboard_listeners.includes(listener_id)) {

          if (!parameters.persist) {
            // remove keyboard listener
            module.cancelKeyboardResponse(listener_id);
          }
        }
      }
    };

    // create listener id object
    listener_id = {
      type: 'keydown',
      fn: listener_function
    };

    // add this keyboard listener to the list of listeners
    keyboard_listeners.push(listener_id);

    return listener_id;

  };

  module.cancelKeyboardResponse = function(listener) {
    // remove the listener from the list of listeners
    if (keyboard_listeners.includes(listener)) {
      keyboard_listeners.splice(keyboard_listeners.indexOf(listener), 1);
    }
  };

  module.cancelAllKeyboardResponses = function() {
    keyboard_listeners = [];
  };

  module.convertKeyCharacterToKeyCode = function(character) {
    var code;
    character = character.toLowerCase();
    if (typeof keylookup[character] !== 'undefined') {
      code = keylookup[character];
    }
    return code;
  }

  module.convertKeyCodeToKeyCharacter = function(code){
    for(var i in Object.keys(keylookup)){
      if(keylookup[Object.keys(keylookup)[i]] == code){
        return Object.keys(keylookup)[i];
      }
    }
    return undefined;
  }

  module.compareKeys = function(key1, key2){
    // convert to numeric values no matter what
    if(typeof key1 == 'string') {
      key1 = module.convertKeyCharacterToKeyCode(key1);
    }
    if(typeof key2 == 'string') {
      key2 = module.convertKeyCharacterToKeyCode(key2);
    }
    return key1 == key2;
  }

  var keylookup = {
    'backspace': 8,
    'tab': 9,
    'enter': 13,
    'shift': 16,
    'ctrl': 17,
    'alt': 18,
    'pause': 19,
    'capslock': 20,
    'esc': 27,
    'space': 32,
    'spacebar': 32,
    ' ': 32,
    'pageup': 33,
    'pagedown': 34,
    'end': 35,
    'home': 36,
    'leftarrow': 37,
    'uparrow': 38,
    'rightarrow': 39,
    'downarrow': 40,
    'insert': 45,
    'delete': 46,
    '0': 48,
    '1': 49,
    '2': 50,
    '3': 51,
    '4': 52,
    '5': 53,
    '6': 54,
    '7': 55,
    '8': 56,
    '9': 57,
    'a': 65,
    'b': 66,
    'c': 67,
    'd': 68,
    'e': 69,
    'f': 70,
    'g': 71,
    'h': 72,
    'i': 73,
    'j': 74,
    'k': 75,
    'l': 76,
    'm': 77,
    'n': 78,
    'o': 79,
    'p': 80,
    'q': 81,
    'r': 82,
    's': 83,
    't': 84,
    'u': 85,
    'v': 86,
    'w': 87,
    'x': 88,
    'y': 89,
    'z': 90,
    '0numpad': 96,
    '1numpad': 97,
    '2numpad': 98,
    '3numpad': 99,
    '4numpad': 100,
    '5numpad': 101,
    '6numpad': 102,
    '7numpad': 103,
    '8numpad': 104,
    '9numpad': 105,
    'multiply': 106,
    'plus': 107,
    'minus': 109,
    'decimal': 110,
    'divide': 111,
    'f1': 112,
    'f2': 113,
    'f3': 114,
    'f4': 115,
    'f5': 116,
    'f6': 117,
    'f7': 118,
    'f8': 119,
    'f9': 120,
    'f10': 121,
    'f11': 122,
    'f12': 123,
    '=': 187,
    ',': 188,
    '.': 190,
    '/': 191,
    '`': 192,
    '[': 219,
    '\\': 220,
    ']': 221
  };

  // timeout registration

  var timeout_handlers = [];

  module.setTimeout = function(callback, delay){
    var handle = setTimeout(callback, delay);
    timeout_handlers.push(handle);
    return handle;
  }

  module.clearAllTimeouts = function(){
    for(var i=0;i<timeout_handlers.length; i++){
      clearTimeout(timeout_handlers[i]);
    }
    timeout_handlers = [];
  }

  // video //
    var video_buffers = {}
    module.getVideoBuffer = function(videoID) {
      return video_buffers[videoID]
    }

  // audio //
  var context = null;
  var audio_buffers = [];

  module.initAudio = function(){
    context = (jsPsych.initSettings().use_webaudio === true) ? jsPsych.webaudio_context : null;
  }

  module.audioContext = function(){
    if(context !== null){
      if(context.state !== 'running'){
        context.resume();
      }
    }
    return context;
  }

  module.getAudioBuffer = function(audioID) {

    if (audio_buffers[audioID] === 'tmp') {
      console.error('Audio file failed to load in the time allotted.')
      return;
    }

    return audio_buffers[audioID];

  }

  // preloading stimuli //

  var preloads = [];

  var img_cache = {};

  module.preloadAudioFiles = function(files, callback_complete, callback_load) {

    files = jsPsych.utils.flatten(files);
    files = jsPsych.utils.unique(files);

    var n_loaded = 0;
    var loadfn = (typeof callback_load === 'undefined') ? function() {} : callback_load;
    var finishfn = (typeof callback_complete === 'undefined') ? function() {} : callback_complete;

    if(files.length==0){
      finishfn();
      return;
    }

    function load_audio_file_webaudio(source, count){
      count = count || 1;
      var request = new XMLHttpRequest();
      request.open('GET', source, true);
      request.responseType = 'arraybuffer';
      request.onload = function() {
        context.decodeAudioData(request.response, function(buffer) {
          audio_buffers[source] = buffer;
          n_loaded++;
          loadfn(n_loaded);
          if(n_loaded == files.length) {
            finishfn();
          }
        }, function() {
          console.error('Error loading audio file: ' + bufferID);
        });
      }
      request.onerror = function(){
        if(count < jsPsych.initSettings().max_preload_attempts){
          setTimeout(function(){
            load_audio_file_webaudio(source, count+1)
          }, 200);
        } else {
          jsPsych.loadFail();
        }
      }
      request.send();
    }

    function load_audio_file_html5audio(source, count){
      count = count || 1;
      var audio = new Audio();
      audio.addEventListener('canplaythrough', function(){
        audio_buffers[source] = audio;
        n_loaded++;
        loadfn(n_loaded);
        if(n_loaded == files.length){
          finishfn();
        }
      });
      audio.addEventListener('onerror', function(){
        if(count < jsPsych.initSettings().max_preload_attempts){
          setTimeout(function(){
            load_audio_file_html5audio(source, count+1)
          }, 200);
        } else {
          jsPsych.loadFail();
        }
      });
      audio.addEventListener('onstalled', function(){
        if(count < jsPsych.initSettings().max_preload_attempts){
          setTimeout(function(){
            load_audio_file_html5audio(source, count+1)
          }, 200);
        } else {
          jsPsych.loadFail();
        }
      });
      audio.addEventListener('onabort', function(){
        if(count < jsPsych.initSettings().max_preload_attempts){
          setTimeout(function(){
            load_audio_file_html5audio(source, count+1)
          }, 200);
        } else {
          jsPsych.loadFail();
        }
      });
      audio.src = source;
    }

    for (var i = 0; i < files.length; i++) {
      var bufferID = files[i];
      if (typeof audio_buffers[bufferID] !== 'undefined') {
        n_loaded++;
        loadfn(n_loaded);
        if(n_loaded == files.length) {
          finishfn();
        }
      } else {
        audio_buffers[bufferID] = 'tmp';
        if(module.audioContext() !== null){
          load_audio_file_webaudio(bufferID);
        } else {
          load_audio_file_html5audio(bufferID);
        }
      }
    }

  }

  module.preloadImages = function(images, callback_complete, callback_load) {

    // flatten the images array
    images = jsPsych.utils.flatten(images);
    images = jsPsych.utils.unique(images);

    var n_loaded = 0;
    var loadfn = (typeof callback_load === 'undefined') ? function() {} : callback_load;
    var finishfn = (typeof callback_complete === 'undefined') ? function() {} : callback_complete;

    if(images.length === 0){
      finishfn();
      return;
    }

    function preload_image(source, count){
      count = count || 1;

      var img = new Image();

      img.onload = function() {
        n_loaded++;
        loadfn(n_loaded);
        if (n_loaded === images.length) {
          finishfn();
        }
      };

      img.onerror = function() {
        if(count < jsPsych.initSettings().max_preload_attempts){
          setTimeout(function(){
            preload_image(source, count+1);
          }, 200);
        } else {
          jsPsych.loadFail();
        }
      }

      img.src = source;

      img_cache[source] = img;
    }

    for (var i = 0; i < images.length; i++) {
      preload_image(images[i]);
    }

  };

    module.preloadVideo = function(video, callback_complete, callback_load) {

        // flatten the images array
        video = jsPsych.utils.flatten(video);
        video = jsPsych.utils.unique(video);

        var n_loaded = 0;
        var loadfn = !callback_load ? function() {} : callback_load;
        var finishfn = !callback_complete ? function() {} : callback_complete;

        if(video.length===0){
            finishfn();
            return;
        }

        function preload_video(source, count){
            count = count || 1;
            //based on option 4 here: http://dinbror.dk/blog/how-to-preload-entire-html5-video-before-play-solved/
            var request = new XMLHttpRequest();
            request.open('GET', source, true);
            request.responseType = 'blob';
            request.onload = function() {
                if (this.status === 200) {
                    var videoBlob = this.response;
                    video_buffers[source] = URL.createObjectURL(videoBlob); // IE10+
                    n_loaded++;
                    loadfn(n_loaded);
                    if (n_loaded === video.length) {
                        finishfn();
                    }
                }
            };

            request.onerror = function(){
                if(count < jsPsych.initSettings().max_preload_attempts){
                    setTimeout(function(){
                        preload_video(source, count+1)
                    }, 200);
                } else {
                    jsPsych.loadFail();
                }
            }
            request.send();
        }

        for (var i = 0; i < video.length; i++) {
            preload_video(video[i]);
        }

    };

  module.registerPreload = function(plugin_name, parameter, media_type, conditional_function) {
    if (['audio', 'image', 'video'].indexOf(media_type)===-1) {
      console.error('Invalid media_type parameter for jsPsych.pluginAPI.registerPreload. Please check the plugin file.');
    }

    var preload = {
      plugin: plugin_name,
      parameter: parameter,
      media_type: media_type,
      conditional_function: conditional_function
    }

    preloads.push(preload);
  }

  module.autoPreload = function(timeline, callback, images, audio, video, progress_bar) {
    // list of items to preload
    images = images || [];
    audio = audio || [];
    video = video || [];

    // construct list
    for (var i = 0; i < preloads.length; i++) {
      var type = preloads[i].plugin;
      var param = preloads[i].parameter;
      var media = preloads[i].media_type;
      var func = preloads[i].conditional_function;
      var trials = timeline.trialsOfType(type);
      for (var j = 0; j < trials.length; j++) {

        if (trials[j][param] && typeof trials[j][param] !== 'function') {

          if ( !func  || func(trials[j]) ){
            if (media === 'image') {
              images = images.concat(jsPsych.utils.flatten([trials[j][param]]));
            } else if (media === 'audio') {
              audio = audio.concat(jsPsych.utils.flatten([trials[j][param]]));
            }
            else if (media === 'video') {
              video = video.concat(jsPsych.utils.flatten([trials[j][param]]));
            }
          }
        }
      }
    }

    images = jsPsych.utils.unique(images);
    audio  = jsPsych.utils.unique(audio);
    video  = jsPsych.utils.unique(video);

<<<<<<< HEAD
    var total_n = images.length + audio.length + video.length;
=======
    // remove any 0s, nulls, or false values
    images = images.filter(function(x) { return x != false && x != null})
    audio = audio.filter(function(x) { return x != false && x != null})

    var total_n = images.length + audio.length;
>>>>>>> 0bcf6b85
    var loaded = 0;

    if(progress_bar){
      var pb_html = "<div id='jspsych-loading-progress-bar-container' style='height: 10px; width: 300px; background-color: #ddd;'>";
      pb_html += "<div id='jspsych-loading-progress-bar' style='height: 10px; width: 0%; background-color: #777;'></div>";
      pb_html += "</div>";
      jsPsych.getDisplayElement().innerHTML = pb_html;
    }

    function update_loading_progress_bar(){
      loaded++;
      if(progress_bar){
        var percent_loaded = (loaded/total_n)*100;
        jsPsych.getDisplayElement().querySelector('#jspsych-loading-progress-bar').style.width = percent_loaded+"%";
      }
    }

    // do the preloading
    // first the images, then when the images are complete
    // wait for the audio files to finish
    module.preloadImages(images, function() {
      module.preloadAudioFiles(audio, function() {
          module.preloadVideo(video, function() {
              callback();
          }, update_loading_progress_bar);
      }, update_loading_progress_bar);
    }, update_loading_progress_bar);
  }

  /**
   * Allows communication with user hardware through our custom Google Chrome extension + native C++ program
   * @param		{object}	mess	The message to be passed to our extension, see its documentation for the expected members of this object.
   * @author	Daniel Rivas
   *
   */
  module.hardware = function hardware(mess){
	  //since Chrome extension content-scripts do not share the javascript environment with the page script that loaded jspsych,
	  //we will need to use hacky methods like communicating through DOM events.
	  var jspsychEvt = new CustomEvent('jspsych', {detail: mess});
	  document.dispatchEvent(jspsychEvt);
	  //And voila! it will be the job of the content script injected by the extension to listen for the event and do the appropriate actions.
  };

  /** {boolean} Indicates whether this instance of jspsych has opened a hardware connection through our browser extension */
  module.hardwareConnected = false;


  //it might be useful to open up a line of communication from the extension back to this page script,
  //again, this will have to pass through DOM events. For now speed is of no concern so I will use jQuery
  document.addEventListener("jspsych-activate", function(evt){
	  module.hardwareConnected = true;
  })



  return module;
})();

// methods used in multiple modules //
jsPsych.utils = (function() {

	var module = {};

	module.flatten = function(arr, out) {
		out = (typeof out === 'undefined') ? [] : out;
		for (var i = 0; i < arr.length; i++) {
			if (Array.isArray(arr[i])) {
				module.flatten(arr[i], out);
			} else {
				out.push(arr[i]);
			}
		}
		return out;
	}

	module.unique = function(arr) {
		var out = [];
		for (var i = 0; i < arr.length; i++) {
			if (arr.indexOf(arr[i]) == i) {
				out.push(arr[i]);
			}
		}
		return out;
	}

	module.deepCopy = function(obj) {
    if(!obj) return obj;
    var out;
    if(Array.isArray(obj)){
      out = [];
      for(var i = 0; i<obj.length; i++){
        out.push(module.deepCopy(obj[i]));
      }
      return out;
    } else if(typeof obj === 'object'){
      out = {};
      for(var key in obj){
        if(obj.hasOwnProperty(key)){
          out[key] = module.deepCopy(obj[key]);
        }
      }
      return out;
    } else {
      return obj;
    }
  }

	return module;
})();

// polyfill for Object.assign to support IE
if (typeof Object.assign != 'function') {
  Object.assign = function (target, varArgs) { // .length of function is 2
    'use strict';
    if (target == null) { // TypeError if undefined or null
      throw new TypeError('Cannot convert undefined or null to object');
    }

    var to = Object(target);

    for (var index = 1; index < arguments.length; index++) {
      var nextSource = arguments[index];

      if (nextSource != null) { // Skip over if undefined or null
        for (var nextKey in nextSource) {
          // Avoid bugs when hasOwnProperty is shadowed
          if (Object.prototype.hasOwnProperty.call(nextSource, nextKey)) {
            to[nextKey] = nextSource[nextKey];
          }
        }
      }
    }
    return to;
  };
}

// polyfill for Array.includes to support IE
if (!Array.prototype.includes) {
  Array.prototype.includes = function(searchElement /*, fromIndex*/) {
    'use strict';
    if (this == null) {
      throw new TypeError('Array.prototype.includes called on null or undefined');
    }

    var O = Object(this);
    var len = parseInt(O.length, 10) || 0;
    if (len === 0) {
      return false;
    }
    var n = parseInt(arguments[1], 10) || 0;
    var k;
    if (n >= 0) {
      k = n;
    } else {
      k = len + n;
      if (k < 0) {k = 0;}
    }
    var currentElement;
    while (k < len) {
      currentElement = O[k];
      if (searchElement === currentElement ||
         (searchElement !== searchElement && currentElement !== currentElement)) { // NaN !== NaN
        return true;
      }
      k++;
    }
    return false;
  };
}

// polyfill for Array.isArray
if (!Array.isArray) {
  Array.isArray = function(arg) {
    return Object.prototype.toString.call(arg) === '[object Array]';
  };
}<|MERGE_RESOLUTION|>--- conflicted
+++ resolved
@@ -2424,15 +2424,13 @@
     audio  = jsPsych.utils.unique(audio);
     video  = jsPsych.utils.unique(video);
 
-<<<<<<< HEAD
-    var total_n = images.length + audio.length + video.length;
-=======
     // remove any 0s, nulls, or false values
     images = images.filter(function(x) { return x != false && x != null})
     audio = audio.filter(function(x) { return x != false && x != null})
-
-    var total_n = images.length + audio.length;
->>>>>>> 0bcf6b85
+    video = video.filter(function(x) { return x != false && x != null})
+    
+    var total_n = images.length + audio.length + video.length;
+
     var loaded = 0;
 
     if(progress_bar){
